package server

import (
	"context"
	"embed"
	"flag"
	"fmt"
	"net/http"
	"os"
	"os/signal"
	"path"
	"path/filepath"
	"runtime"
	"syscall"
	"time"

	"esm.sh/server/storage"

	logx "github.com/ije/gox/log"
	"github.com/ije/rex"
)

var (
	cache      storage.Cache
	db         storage.DB
	fs         storage.FS
	buildQueue *BuildQueue
	log        *logx.Logger
	node       *Node
	embedFS    EmbedFS
)

var (
	// base path for requests
	basePath string
	// http redrect for URLs not from basepath
	baseRedirect bool
	// the deno std version from https://deno.land/std/version.ts
	denoStdVersion string
	// npm registry
	registry string
<<<<<<< HEAD
	// public address
	publicAddress string
=======
	// unpkg site
	unpkg = "https://unpkg.com/"
>>>>>>> 79dbdce7
)

type EmbedFS interface {
	ReadFile(name string) ([]byte, error)
}

// Serve serves ESM server
func Serve(efs EmbedFS) {
	var (
		port             int
		httpsPort        int
		buildConcurrency int
		etcDir           string
		cacheUrl         string
		dbUrl            string
		fsUrl            string
		logLevel         string
		logDir           string
		noCompress       bool
		isDev            bool
	)
	flag.IntVar(&port, "port", 80, "http server port")
	flag.IntVar(&httpsPort, "https-port", 0, "https(autotls) server port, default is disabled")
	flag.StringVar(&basePath, "basepath", "", "base path")
	flag.BoolVar(&baseRedirect, "base-redirect", false, "http redrect for URLs not from basepath")
	flag.StringVar(&etcDir, "etc-dir", ".esmd", "etc dir")
	flag.StringVar(&cacheUrl, "cache", "", "cache config, default is 'memory:default'")
	flag.StringVar(&dbUrl, "db", "", "database config, default is 'postdb:[etc-dir]/esm.db'")
	flag.StringVar(&fsUrl, "fs", "", "filesystem config, default is 'local:[etc-dir]/storage'")
	flag.IntVar(&buildConcurrency, "build-concurrency", runtime.NumCPU(), "maximum number of concurrent build task")
	flag.StringVar(&logDir, "log-dir", "", "log dir")
	flag.StringVar(&logLevel, "log-level", "info", "log level")
	flag.BoolVar(&noCompress, "no-compress", false, "disable compression for text content")
	flag.BoolVar(&isDev, "dev", false, "run server in development mode")
	flag.StringVar(&registry, "npm-registry", "", "npm registry")
<<<<<<< HEAD
	flag.StringVar(&publicAddress, "public-address", "", "the server public address: http://esm.sh")
=======
	flag.StringVar(&unpkg, "unpkg-site", unpkg, "unpkg api site")
>>>>>>> 79dbdce7

	flag.Parse()

	var err error
	etcDir, err = filepath.Abs(etcDir)
	if err != nil {
		fmt.Printf("bad etc dir: %v\n", err)
		os.Exit(1)
	}

	if cacheUrl == "" {
		cacheUrl = "memory:default"
	}
	if dbUrl == "" {
		dbUrl = fmt.Sprintf("postdb:%s", path.Join(etcDir, "esm.db"))
	}
	if fsUrl == "" {
		fsUrl = fmt.Sprintf("local:%s", path.Join(etcDir, "storage"))
	}
	if logDir == "" {
		logDir = path.Join(etcDir, "log")
	}

	if isDev {
		logLevel = "debug"
		cwd, err := os.Getwd()
		if err != nil {
			fmt.Println(err)
			os.Exit(1)
		}
		embedFS = &devFS{cwd}
	} else {
		embedFS = efs
		os.Setenv("NO_COLOR", "1") // disable log color in production
	}

	log, err = logx.New(fmt.Sprintf("file:%s?buffer=32k", path.Join(logDir, fmt.Sprintf("main-v%d.log", VERSION))))
	if err != nil {
		fmt.Printf("initiate logger: %v\n", err)
		os.Exit(1)
	}
	log.SetLevelByName(logLevel)

	nodeInstallDir := os.Getenv("NODE_INSTALL_DIR")
	if nodeInstallDir == "" {
		nodeInstallDir = path.Join(etcDir, "nodejs")
	}
	node, err = checkNode(nodeInstallDir)
	if err != nil {
		log.Fatalf("check nodejs env: %v", err)
	}
	log.Debugf("nodejs v%s installed, registry: %s, yarn: %s", node.version, node.npmRegistry, node.yarn)

	denoStdVersion, err = getDenoStdVersion()
	if err != nil {
		log.Warnf("getDenoStdVersion: %v", err)
	}
	log.Debugf("https://deno.land/std@%s found", denoStdVersion)

	storage.SetLogger(log)
	storage.SetIsDev(isDev)

	cache, err = storage.OpenCache(cacheUrl)
	if err != nil {
		log.Fatalf("init storage(cache,%s): %v", cacheUrl, err)
	}

	db, err = storage.OpenDB(dbUrl)
	if err != nil {
		log.Fatalf("init storage(db,%s): %v", dbUrl, err)
	}

	fs, err = storage.OpenFS(fsUrl)
	if err != nil {
		log.Fatalf("init storage(fs,%s): %v", fsUrl, err)
	}

	buildQueue = newBuildQueue(buildConcurrency)

	var accessLogger *logx.Logger
	if logDir == "" {
		accessLogger = &logx.Logger{}
	} else {
		accessLogger, err = logx.New(fmt.Sprintf("file:%s?buffer=32k&fileDateFormat=20060102", path.Join(logDir, "access.log")))
		if err != nil {
			log.Fatalf("initiate access logger: %v", err)
		}
	}
	accessLogger.SetQuite(true) // quite in terminal

	// start cjs lexer server
	go func() {
		wd := path.Join(etcDir, "ns")
		err := clearDir(wd)
		if err != nil {
			log.Fatal(err)
		}
		services := []string{"esm-node-services"}
		for {
			ctx, cancel := context.WithCancel(context.Background())
			stopNS = cancel
			err := startNodeServices(ctx, wd, services)
			if err != nil && err.Error() != "signal: interrupt" {
				log.Warnf("node services exit: %v", err)
			}
			time.Sleep(time.Second / 10)
		}
	}()

	if !noCompress {
		rex.Use(rex.Compression())
	}
	rex.Use(
		rex.ErrorLogger(log),
		rex.AccessLogger(accessLogger),
		rex.Header("Server", "esm.sh"),
		rex.Cors(rex.CORS{
			AllowedOrigins: []string{"*"},
			AllowedMethods: []string{
				http.MethodGet,
			},
			AllowedHeaders:   []string{"*"},
			ExposedHeaders:   []string{"X-TypeScript-Types"},
			AllowCredentials: false,
		}),
		query(isDev),
	)

	C := rex.Serve(rex.ServerConfig{
		Port: uint16(port),
		TLS: rex.TLSConfig{
			Port: uint16(httpsPort),
			AutoTLS: rex.AutoTLSConfig{
				AcceptTOS: httpsPort > 0 && !isDev,
				CacheDir:  path.Join(etcDir, "autotls"),
			},
		},
	})

	if isDev {
		log.Debugf("Server ready on http://localhost:%d", port)
		log.Debugf("Testing page at http://localhost:%d?test", port)
	}

	c := make(chan os.Signal, 1)
	signal.Notify(c, syscall.SIGTERM, syscall.SIGINT, syscall.SIGQUIT, syscall.SIGHUP)
	select {
	case <-c:
	case err = <-C:
		log.Error(err)
	}

	// release resources
	db.Close()
	log.FlushBuffer()
	accessLogger.FlushBuffer()
}

func init() {
	embedFS = &embed.FS{}
	log = &logx.Logger{}
	go cron(time.Hour, func() {
		version, err := getDenoStdVersion()
		if err != nil {
			log.Warnf("getDenoStdVersion: %v", err)
			return
		}
		denoStdVersion = version
	})
}<|MERGE_RESOLUTION|>--- conflicted
+++ resolved
@@ -39,13 +39,10 @@
 	denoStdVersion string
 	// npm registry
 	registry string
-<<<<<<< HEAD
 	// public address
 	publicAddress string
-=======
 	// unpkg site
 	unpkg = "https://unpkg.com/"
->>>>>>> 79dbdce7
 )
 
 type EmbedFS interface {
@@ -81,11 +78,8 @@
 	flag.BoolVar(&noCompress, "no-compress", false, "disable compression for text content")
 	flag.BoolVar(&isDev, "dev", false, "run server in development mode")
 	flag.StringVar(&registry, "npm-registry", "", "npm registry")
-<<<<<<< HEAD
 	flag.StringVar(&publicAddress, "public-address", "", "the server public address: http://esm.sh")
-=======
 	flag.StringVar(&unpkg, "unpkg-site", unpkg, "unpkg api site")
->>>>>>> 79dbdce7
 
 	flag.Parse()
 
